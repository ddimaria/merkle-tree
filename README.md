<!-- omit in toc -->
# Merkle Tree


<<<<<<< HEAD
For an updated version that was completed after the time period ended see: https://github.com/ddimaria/merkle-tree/tree/feature/finish
=======
TODO:
- [ ] Error Handling

<!-- omit in toc -->
## Contents

- [Running Tests](#running-tests)
- [Benchmarking](#benchmarking)
- [Documentation](#documentation)
  - [Create a new Merkle Tree](#create-a-new-merkle-tree)
  - [Retrieving the Root Hash](#retrieving-the-root-hash)
  - [Setting a Leaf Value](#setting-a-leaf-value)
  - [Generate a Proof](#generate-a-proof)
  - [Verify a Proof](#verify-a-proof)
>>>>>>> d8f44e00


## Running Tests

To run the unit tests:

```shell
git clone git@github.com:ddimaria/merkle-tree.git
cd merge-tree
cargo test
```

## Benchmarking

First install the dependencies:

```shell
brew install gnuplot
cargo install criterion
```

Now run the benchmarks:

```shell
cargo criterion
```

## Documentation

### Create a new Merkle Tree

> pub fn new(depth: usize, initial_leaf: Hash) -> MerkleTree

When creating a new Merkle Tree, an initial leaf node is chosen for all of the leaves.
The intermediate nodes and root node are calculated upon creation.
All nodes are hashed using `Sha3_256`.

```rust
use merkle_tree::MerkleTree, Proof;

let initial_leaf = MerkleTree::hash(&[0]);
let tree = MerkleTree::new(20, initial_leaf);
```

### Retrieving the Root Hash

> pub fn root(&self) -> Hash

After a Merkle Tree has been created, you can invoke the `root()` function to 
retrieve the root hash:

```rust
use merkle_tree::MerkleTree, Proof;

let initial_leaf = MerkleTree::hash(&[0]);
let tree = MerkleTree::new(20, initial_leaf);
let hash = tree::root();
```

### Setting a Leaf Value

> pub fn set(&mut self, offset: usize, value: Hash)

It's possible to set a leaf value after the tree has been created.  After 
setting the value, the affected hashes are recalculated.

```rust
use merkle_tree::MerkleTree, Proof;

let initial_leaf = MerkleTree::hash(&[0]);
let mut tree = MerkleTree::new(20, initial_leaf);

let new_leaf = MerkleTree::hash(&[1]);
tree.set(3, new_leaf).unwrap();
```

### Generate a Proof

> pub fn proof(&self, leaf: &Hash) -> Result<Proof>

A Merkle Proof contains the path from leaf to the root and all the sibling hash values along the way.

```rust
use merkle_tree::MerkleTree, Proof;
s
let initial_leaf = MerkleTree::hash(&[0]);
let tree = MerkleTree::new(2, initial_leaf);
let proof = tree.proof(&initial_leaf).unwrap();
```

### Verify a Proof

> pub fn verify(&self, proof: &Proof, data: &Hash) -> bool

The `verify()` function takes the proof and the leaf and verifies the proof against the tree's hash root.

```rust
use merkle_tree::MerkleTree, Proof;

let initial_leaf = MerkleTree::hash(&[0]);
let tree = MerkleTree::new(2, initial_leaf);
let proof = tree.proof(&initial_leaf).unwrap();
assert!(MerkleTree::verify(&proof, &initial_leaf));
```<|MERGE_RESOLUTION|>--- conflicted
+++ resolved
@@ -2,9 +2,6 @@
 # Merkle Tree
 
 
-<<<<<<< HEAD
-For an updated version that was completed after the time period ended see: https://github.com/ddimaria/merkle-tree/tree/feature/finish
-=======
 TODO:
 - [ ] Error Handling
 
@@ -19,7 +16,6 @@
   - [Setting a Leaf Value](#setting-a-leaf-value)
   - [Generate a Proof](#generate-a-proof)
   - [Verify a Proof](#verify-a-proof)
->>>>>>> d8f44e00
 
 
 ## Running Tests
